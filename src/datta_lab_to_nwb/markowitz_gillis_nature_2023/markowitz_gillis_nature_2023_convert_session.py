--- conflicted
+++ resolved
@@ -15,14 +15,8 @@
 from datta_lab_to_nwb.markowitz_gillis_nature_2023 import MarkowitzGillisNature2023NWBConverter
 
 
-<<<<<<< HEAD
 def session_to_nwb(data_path: Union[str, Path], output_dir_path: Union[str, Path], stub_test: bool = False):
-
     data_path = Path(data_path)
-=======
-def session_to_nwb(data_dir_path: Union[str, Path], output_dir_path: Union[str, Path], stub_test: bool = False):
-    data_dir_path = Path(data_dir_path)
->>>>>>> bac4aa48
     output_dir_path = Path(output_dir_path)
     if stub_test:
         output_dir_path = output_dir_path / "nwb_stub"
