"""Primary script to run to convert an entire session for of data using the NWBConverter."""
# Standard Library
from pathlib import Path
import shutil
from typing import Union, Literal

# Third Party
from neuroconv.utils import dict_deep_update, load_dict_from_file

# Local
from datta_lab_to_nwb.markowitz_gillis_nature_2023.postconversion import reproduce_figures
from datta_lab_to_nwb import markowitz_gillis_nature_2023


def session_to_nwb(
    session_id: str,
    data_path: Union[str, Path],
    output_dir_path: Union[str, Path],
<<<<<<< HEAD
    experiment_type: str,
=======
    experiment_type: Literal["reinforcement", "photometry", "reinforcement_photometry"],
>>>>>>> 8a2db3f9
    stub_test: bool = False,
):
    data_path = Path(data_path)
    output_dir_path = Path(output_dir_path)
    if stub_test:
        output_dir_path = output_dir_path / "nwb_stub"
    output_dir_path.mkdir(parents=True, exist_ok=True)
    nwbfile_path = output_dir_path / f"{session_id}.nwb"
    photometry_path = data_path / "dlight_raw_data/dlight_photometry_processed_full.parquet"
    optoda_path = data_path / "optoda_raw_data/closed_loop_behavior.parquet"
    metadata_path = data_path / "metadata"
    session_metadata_path = metadata_path / f"{experiment_type}_session_metadata.yaml"
    subject_metadata_path = metadata_path / f"{experiment_type}_subject_metadata.yaml"
    session_metadata = load_dict_from_file(session_metadata_path)
    session_metadata = session_metadata[session_id]

    source_data, conversion_options = {}, {}
    if "reinforcement" in session_metadata.keys():
        source_data["Optogenetic"] = dict(
            file_path=str(optoda_path),
            session_metadata_path=str(session_metadata_path),
            subject_metadata_path=str(subject_metadata_path),
            session_uuid=session_id,
        )
        conversion_options["Optogenetic"] = {}
        behavior_path = optoda_path
    if "photometry" in session_metadata.keys():
        source_data["FiberPhotometry"] = dict(
            file_path=str(photometry_path),
            session_metadata_path=str(session_metadata_path),
            subject_metadata_path=str(subject_metadata_path),
            session_uuid=session_id,
        )
        conversion_options["FiberPhotometry"] = {}
        behavior_path = photometry_path  # Note: if photometry and optogenetics are both present, photometry is used for behavioral data bc it is quicker to load
    source_data.update(
        dict(
<<<<<<< HEAD
            Metadata=dict(
                session_metadata_path=str(session_metadata_path),
                subject_metadata_path=str(subject_metadata_path),
                session_uuid=session_id,
            ),
            Behavior=dict(
                file_path=str(behavior_path),
                session_metadata_path=str(session_metadata_path),
=======
            Behavior=dict(
                file_path=str(behavior_path),
                session_metadata_path=str(session_metadata_path),
                subject_metadata_path=str(subject_metadata_path),
>>>>>>> 8a2db3f9
                session_uuid=session_id,
            ),
            BehavioralSyllable=dict(
                file_path=str(behavior_path),
                session_metadata_path=str(session_metadata_path),
<<<<<<< HEAD
=======
                subject_metadata_path=str(subject_metadata_path),
>>>>>>> 8a2db3f9
                session_uuid=session_id,
            ),
        )
    )
    conversion_options.update(
        dict(
            Behavior={},
            BehavioralSyllable={},
        )
    )

    converter = markowitz_gillis_nature_2023.NWBConverter(source_data=source_data)
    metadata = converter.get_metadata()

    # Update metadata
    paper_metadata_path = Path(__file__).parent / "markowitz_gillis_nature_2023_metadata.yaml"
    paper_metadata = load_dict_from_file(paper_metadata_path)
    metadata = dict_deep_update(metadata, paper_metadata)

    # Run conversion
    converter.run_conversion(metadata=metadata, nwbfile_path=nwbfile_path, conversion_options=conversion_options)


if __name__ == "__main__":
    # Parameters for conversion
    data_path = Path("/Volumes/T7/CatalystNeuro/NWB/Datta/dopamine-reinforces-spontaneous-behavior")
    output_dir_path = Path("/Volumes/T7/CatalystNeuro/NWB/Datta/conversion_nwb/")
    if output_dir_path.exists():
        shutil.rmtree(output_dir_path)
    stub_test = False
<<<<<<< HEAD

    # Example UUIDs
    dls_dlight_1_example = "18dc5ad5-13f0-4297-8b21-75d434770e57"
    photometry_examples = [dls_dlight_1_example]
    reinforcement_example = "dcf0767a-b75d-4c79-a242-84dd5b5cdd00"
    excitation_example = "380d4711-85a6-4672-ad48-76e91607c41f"
    excitation_pulsed_example = "be01945e-c6d0-4bca-bd56-4d4466d9d832"
    reinforcement_examples = [reinforcement_example, excitation_example, excitation_pulsed_example]
    figure1d_example = "2891f649-4fbd-4119-a807-b8ef507edfab"
    pulsed_photometry_example = "b8360fcd-acfd-4414-9e67-ba0dc5c979a8"
    excitation_photometry_example = "95bec433-2242-4276-b8a5-6d069afa3910"
    reinforcement_photometry_examples = [figure1d_example, pulsed_photometry_example, excitation_photometry_example]

    experiment_type2example_sessions = {
        "reinforcement_photometry": reinforcement_photometry_examples,
        "photometry": photometry_examples,
        "reinforcement": reinforcement_examples,
    }
    for experiment_type, example_sessions in experiment_type2example_sessions.items():
        for example_session in example_sessions:
            session_to_nwb(
                session_id=example_session,
                data_path=data_path,
                output_dir_path=output_dir_path,
                experiment_type=experiment_type,
                stub_test=stub_test,
            )
    nwbfile_path = output_dir_path / f"{figure1d_example}.nwb"
=======
    experiment_type2example_session = {
        "reinforcement_photometry": "2891f649-4fbd-4119-a807-b8ef507edfab",
        "photometry": "62e88124-9126-481d-a862-203c5e384084",
        "reinforcement": "2b8828f4-db5d-483c-9393-ddc2bf93befe",
    }
    for experiment_type, example_session in experiment_type2example_session.items():
        session_to_nwb(
            session_id=example_session,
            data_path=data_path,
            output_dir_path=output_dir_path,
            experiment_type=experiment_type,
            stub_test=stub_test,
        )
    nwbfile_path = output_dir_path / f"{experiment_type2example_session['reinforcement_photometry']}.nwb"
>>>>>>> 8a2db3f9
    paper_metadata_path = Path(__file__).parent / "markowitz_gillis_nature_2023_metadata.yaml"
    reproduce_figures.reproduce_fig1d(nwbfile_path, paper_metadata_path)<|MERGE_RESOLUTION|>--- conflicted
+++ resolved
@@ -16,11 +16,7 @@
     session_id: str,
     data_path: Union[str, Path],
     output_dir_path: Union[str, Path],
-<<<<<<< HEAD
-    experiment_type: str,
-=======
     experiment_type: Literal["reinforcement", "photometry", "reinforcement_photometry"],
->>>>>>> 8a2db3f9
     stub_test: bool = False,
 ):
     data_path = Path(data_path)
@@ -58,30 +54,16 @@
         behavior_path = photometry_path  # Note: if photometry and optogenetics are both present, photometry is used for behavioral data bc it is quicker to load
     source_data.update(
         dict(
-<<<<<<< HEAD
-            Metadata=dict(
-                session_metadata_path=str(session_metadata_path),
-                subject_metadata_path=str(subject_metadata_path),
-                session_uuid=session_id,
-            ),
-            Behavior=dict(
-                file_path=str(behavior_path),
-                session_metadata_path=str(session_metadata_path),
-=======
             Behavior=dict(
                 file_path=str(behavior_path),
                 session_metadata_path=str(session_metadata_path),
                 subject_metadata_path=str(subject_metadata_path),
->>>>>>> 8a2db3f9
                 session_uuid=session_id,
             ),
             BehavioralSyllable=dict(
                 file_path=str(behavior_path),
                 session_metadata_path=str(session_metadata_path),
-<<<<<<< HEAD
-=======
                 subject_metadata_path=str(subject_metadata_path),
->>>>>>> 8a2db3f9
                 session_uuid=session_id,
             ),
         )
@@ -112,7 +94,6 @@
     if output_dir_path.exists():
         shutil.rmtree(output_dir_path)
     stub_test = False
-<<<<<<< HEAD
 
     # Example UUIDs
     dls_dlight_1_example = "18dc5ad5-13f0-4297-8b21-75d434770e57"
@@ -141,21 +122,5 @@
                 stub_test=stub_test,
             )
     nwbfile_path = output_dir_path / f"{figure1d_example}.nwb"
-=======
-    experiment_type2example_session = {
-        "reinforcement_photometry": "2891f649-4fbd-4119-a807-b8ef507edfab",
-        "photometry": "62e88124-9126-481d-a862-203c5e384084",
-        "reinforcement": "2b8828f4-db5d-483c-9393-ddc2bf93befe",
-    }
-    for experiment_type, example_session in experiment_type2example_session.items():
-        session_to_nwb(
-            session_id=example_session,
-            data_path=data_path,
-            output_dir_path=output_dir_path,
-            experiment_type=experiment_type,
-            stub_test=stub_test,
-        )
-    nwbfile_path = output_dir_path / f"{experiment_type2example_session['reinforcement_photometry']}.nwb"
->>>>>>> 8a2db3f9
     paper_metadata_path = Path(__file__).parent / "markowitz_gillis_nature_2023_metadata.yaml"
     reproduce_figures.reproduce_fig1d(nwbfile_path, paper_metadata_path)