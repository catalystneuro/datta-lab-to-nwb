# Scientific libraries
from pathlib import Path
import numpy as np
import pandas as pd
import yaml
from tqdm import tqdm
import pytz
from neuroconv.utils import load_dict_from_file
from neuroconv.utils import dict_deep_update


sex_map = {
    "1520": "F",
    "1515": "F",
    "1521": "F",
    "1519": "F",
    "1524": "M",
    "1525": "M",
    "1529": "F",
    "1527": "M",
    "1528": "M",
    "1546": "M",
    "1544": "M",
    "1561": "F",
    "1562": "F",
    "1778": "M",
    "197": "M",
    "200": "M",
    "208": "F",
    "209": "F",
    "184": "F",
    "185": "F",
    "186": "F",
    "189": "F",
    "194": "M",
    "1738": "M",
    "1734": "M",
    "1737": "M",
    "1736": "M",
    "15809": "F",
    "15814": "F",
    "15825": "F",
    "15817": "F",
    "15827": "F",
    "15816": "F",
    "15847": "F",
    "15848": "F",
    "15836": "F",
    "15839": "F",
    "15822": "M",
    "15823": "M",
    "211": "M",
    "12": "M",
    "10": "M",
    "8": "M",
    "357": "F",
    "358": "F",
    "355": "F",
    "356": "F",
    "361": "M",
    "363": "M",
    "414": "F",
    "413": "F",
    "416": "F",
    "417": "F",
    "368": "M",
    "364": "M",
    "408": "M",
    "410": "M",
    "429": "F",
    "427": "F",
    "428": "F",
    "810": "M",
    "136": "F",
    "137": "F",
    "133": "F",
    "806": "M",
    "807": "F",
    "768": "M",
    "770": "M",
    "769": "M",
    "767": "M",
    "779": "F",
    "778": "F",
    "776": "F",
    "127": "M",
    "126": "M",
    "780": "F",
    "784": "F",
    "781": "F",
    "782": "F",
    "138": "F",
    "2273": "F",
    "2275": "F",
    "2274": "F",
    "2270": "M",
    "2269": "M",
    "2271": "M",
    "2272": "F",
    "240": "F",
    "239": "F",
    "242": "F",
    "241": "F",
    "snc-acr-1": "F",
    "vta-acr-1": "F",
    "vta-acr-2": "F",
    "snc-acr-2": "F",
    "snc-acr-3": "F",
    "vta-acr-3": "F",
    "snc-acr-4": "M",
    "snc-acr-5": "M",
    "vta-acr-4": "M",
    "vta-acr-5": "M",
    "snc-acr-6": "M",
    "snc-acr-7": "M",
    "vta-acr-6": "M",
    "vta-acr-7": "M",
    "3172": "F",
    "3169": "F",
    "3173": "F",
    "2865": "F",
    "2860": "F",
    "2859": "F",
    "2863": "F",
    "2864": "F",
    "2862": "F",
    "3158": "F",
    "3155": "F",
    "3157": "F",
    "3214": "M",
    "3216": "M",
    "3439": "F",
    "3440": "F",
    "3441": "F",
    "3442": "F",
    "3474": "M",
    "3472": "M",
    "3473": "M",
    "3475": "M",
    "vta-nacc-ctrl-6": "M",
    "snc-dls-ctrl-6": "F",
    "dlight-chrimson-1": "F",
    "dlight-chrimson-2": "F",
    "dlight-chrimson-3": "M",
    "dlight-chrimson-4": "M",
    "dlight-chrimson-5": "F",
    "dlight-chrimson-6": "M",
    "dlight-chrimson-7": "M",
    "dlight-chrimson-8": "M",
    "dlight-chrimson-9": "M",
    "dls-ai32jr-1": "M",
    "dls-ai32jr-2": "M",
    "dls-ai32jr-3": "M",
    "dls-ai32jr-4": "F",
    "dls-ai32jr-5": "F",
    "dms-ai32-1": "M",
    "dms-ai32-2": "M",
    "dms-ai32-3": "F",
    "dms-ai32-4": "F",
    "dms-ai32-5": "F",
    "dms-ai32-6": "M",
    "dms-ai32-7": "M",
    "dms-ai32-8": "M",
    "dms-ai32-9": "M",
    "dms-ai32-10": "F",
    "dms-ai32-11": "F",
    "snc-dls-ctrl-7": "M",
    "vta-nacc-ai32-18": "M",
    "vta-nacc-ai32-19": "M",
    "vta-nacc-ai32-20": "F",
    "dls-dlight-1": "M",
    "dls-dlight-2": "M",
    "dls-dlight-3": "M",
    "dls-dlight-4": "M",
    "dls-dlight-5": "M",
    "dls-dlight-6": "M",
    "dls-dlight-7": "M",
    "dls-dlight-8": "M",
    "dls-dlight-9": "M",
    "dls-dlight-10": "M",
    "dls-dlight-11": "M",
    "dls-dlight-12": "M",
    "dls-dlight-13": "M",
    "dms-dlight-1": "M",
    "dms-dlight-2": "M",
    "dms-dlight-3": "M",
    "dms-dlight-4": "M",
    "dms-dlight-5": "F",
    "dms-dlight-6": "F",
    "dms-dlight-7": "M",
    "dms-dlight-8": "M",
    "dms-dlight-9": "M",
    "dms-dlight-10": "M",
    "dms-dlight-11": "M",
    "dms-dlight-12": "M",
    "dms-dlight-13": "M",
    "dms-dlight-14": "M",
    "5891": "U",
    "5892": "U",
    "5893": "U",
    "5894": "U",
    "vta-nacc-ctrl-7": "U",
}


def extract_photometry_metadata(
    data_path: str,
    example_uuids: str = None,
    reinforcement_photometry: bool = False,
) -> dict:
    """Extract metadata from photometry data.

    Parameters
    ----------
    data_path : str
        Path to data.
    example_uuids : str, optional
        UUID of example session to extract metadata from.
    reinforcement_photometry : bool, optional
        If True, extract metadata from reinforcement photometry sessions. If False, extract metadata from
        non-reinforcement photometry sessions.

    Returns
    -------
    metadata : dict
        Dictionary of metadata.
    """
    photometry_data_path = Path(data_path) / "dlight_raw_data/dlight_photometry_processed_full.parquet"
    session_columns = (
        "uuid",
        "session_name",
        "SessionName",
        "date",
        "mouse_id",
        "signal_max",
        "reference_max",
        "signal_reference_corr",
        "snr",
    )
    subject_columns = (
        "mouse_id",
        "genotype",
        "area",
        "opsin",
    )
    photometry_reinforcement_mouse_ids = {
        "dlight-chrimson-1",
        "dlight-chrimson-2",
        "dlight-chrimson-3",
        "dlight-chrimson-4",
        "dlight-chrimson-5",
        "dlight-chrimson-6",
        "dlight-chrimson-8",
        "dlight-chrimson-9",
    }
    if reinforcement_photometry:
        filters = [("mouse_id", "in", photometry_reinforcement_mouse_ids)]
    else:
        filters = [("mouse_id", "not in", photometry_reinforcement_mouse_ids)]
    if example_uuids is None:
        df = pd.read_parquet(
            photometry_data_path,
            columns=["uuid", "mouse_id"],
            filters=filters,
        )
        uuids = set(df.uuid[df.uuid.notnull()])
        del df
    else:
        uuids = set(example_uuids)
    session_metadata = {}
    for i, uuid in enumerate(tqdm(uuids, desc="Extracting photometry session metadata")):
        extract_session_metadata(session_columns, photometry_data_path, session_metadata, uuid)
        session_metadata[uuid]["photometry"] = True
    subject_ids = set(session_metadata[uuid]["subject_id"] for uuid in session_metadata)
    subject_metadata = {}
    for mouse_id in tqdm(subject_ids, desc="Extracting photometry subject metadata"):
        extract_subject_metadata(subject_columns, photometry_data_path, subject_metadata, mouse_id)
        subject_metadata[mouse_id]["photometry_area"] = subject_metadata[mouse_id].pop("area")
        subject_metadata[mouse_id]["sex"] = sex_map[mouse_id]

    return session_metadata, subject_metadata


def extract_reinforcement_metadata(
    data_path: str, example_uuids: str = None, reinforcement_photometry: bool = False
) -> dict:
    """Extract metadata from reinforcement data.

    Parameters
    ----------
    data_path : str
        Path to data.
    example_uuids : str, optional
        UUID of example session to extract metadata from.
    reinforcement_photometry : bool, optional
        If True, extract metadata from reinforcement photometry sessions. If False, extract metadata from
        non-photometry reinforcement sessions.

    Returns
    -------
    metadata : dict
        Dictionary of metadata.
    """
    reinforcement_data_path = Path(data_path) / "optoda_raw_data/closed_loop_behavior.parquet"
    session_columns = (
        "uuid",
        "SessionName",
        "date",
        "mouse_id",
        "exclude",
        "stim_duration",
        "stim_frequency",
        "pulse_width",
        "power",
        "target_syllable",
    )
    subject_columns = (
        "mouse_id",
        "opsin",
        "genotype",
        "area",
        "cohort",
    )
    if reinforcement_photometry:
        filters = [
            (
                "experiment_type",
                "in",
                {"reinforcement_photometry", "excitation_photometry", "excitation_pulsed_photometry"},
            )
        ]
    else:
        filters = [("experiment_type", "in", {"reinforcement", "excitation", "excitation_pulsed"})]
    if example_uuids is None:
        df = pd.read_parquet(
            reinforcement_data_path,
            columns=["uuid", "experiment_type", "mouse_id"],
            filters=filters,
        )
        uuids = set(df.uuid[df.uuid.notnull()])
        del df
    else:
        uuids = set(example_uuids)
    session_metadata, subject_metadata = {}, {}
    for i, uuid in enumerate(tqdm(uuids, desc="Extracting reinforcement session metadata")):
        session_df = extract_session_metadata(session_columns, reinforcement_data_path, session_metadata, uuid)
        target_syllables = set(session_df.target_syllable[session_df.target_syllable.notnull()])
        session_metadata[uuid]["target_syllable"] = list(target_syllables)
        # add si units to names
        session_metadata[uuid]["stim_duration_s"] = session_metadata[uuid].pop("stim_duration")
        session_metadata[uuid]["stim_frequency_Hz"] = session_metadata[uuid].pop("stim_frequency")
        session_metadata[uuid]["pulse_width_s"] = session_metadata[uuid].pop("pulse_width")
        session_metadata[uuid]["power_watts"] = session_metadata[uuid].pop("power") / 1000
        session_metadata[uuid]["reinforcement"] = True
    subject_ids = set(session_metadata[uuid]["subject_id"] for uuid in session_metadata)
    for mouse_id in tqdm(subject_ids, desc="Extracting reinforcement subject metadata"):
        extract_subject_metadata(subject_columns, reinforcement_data_path, subject_metadata, mouse_id)
        subject_metadata[mouse_id]["optogenetic_area"] = subject_metadata[mouse_id].pop("area")
        subject_metadata[mouse_id]["sex"] = sex_map[mouse_id]

    return session_metadata, subject_metadata


def extract_velocity_modulation_metadata(
    data_path: str,
    example_uuids: str = None,
) -> dict:
    """Extract metadata from velocity modulation data.
    Parameters
    ----------
    data_path : str
        Path to data.
    example_uuids : str, optional
        UUID of example session to extract metadata from.
    Returns
    -------
    metadata : dict
        Dictionary of metadata.
    """
    velocity_data_path = Path(data_path) / "optoda_raw_data/closed_loop_behavior_velocity_conditioned.parquet"
    session_columns = (
        "uuid",
        "SessionName",
        "date",
        "mouse_id",
        "stim_duration",
        "target_syllable",
        "trigger_syllable_scalar_threshold",
        "trigger_syllable_scalar_comparison",
    )
    subject_columns = (
        "mouse_id",
        "genotype",
        "cohort",
    )
    if example_uuids is None:
        df = pd.read_parquet(
            velocity_data_path,
            columns=["uuid"],
        )
        uuids = set(df.uuid[df.uuid.notnull()])
        del df
    else:
        uuids = set(example_uuids)
    session_metadata, subject_metadata = {}, {}
    for i, uuid in enumerate(tqdm(uuids, desc="Extracting velocity-modulation session metadata")):
        session_df = extract_session_metadata(session_columns, velocity_data_path, session_metadata, uuid)
        target_syllables = set(session_df.target_syllable[session_df.target_syllable.notnull()])
        session_metadata[uuid]["target_syllable"] = list(target_syllables)
        # add si units to names
        session_metadata[uuid]["stim_duration_s"] = session_metadata[uuid].pop("stim_duration")
        session_metadata[uuid]["stim_frequency_Hz"] = np.NaN
        session_metadata[uuid]["pulse_width_s"] = np.NaN
        session_metadata[uuid]["power_watts"] = 10 / 1000  # power = 10mW from paper
        session_metadata[uuid]["reinforcement"] = True
        session_metadata[uuid]["velocity_modulation"] = True
    subject_ids = set(session_metadata[uuid]["subject_id"] for uuid in session_metadata)
    for mouse_id in tqdm(subject_ids, desc="Extracting reinforcement subject metadata"):
        extract_subject_metadata(subject_columns, velocity_data_path, subject_metadata, mouse_id)
        subject_metadata[mouse_id]["optogenetic_area"] = "snc (axon)"  # from paper
        subject_metadata[mouse_id]["sex"] = sex_map[mouse_id]

    return session_metadata, subject_metadata


def extract_reinforcement_photometry_metadata(data_path: str, example_uuids: str = None) -> dict:
    """Extract metadata from reinforcement photometry data.

    Parameters
    ----------
    data_path : str
        Path to data.
    example_uuids : str, optional
        UUID of example session to extract metadata from.

    Returns
    -------
    metadata : dict
        Dictionary of metadata.
    """
    photometry_session_metadata, photometry_subject_metadata = extract_photometry_metadata(
        data_path, example_uuids, reinforcement_photometry=True
    )
    reinforcement_session_metadata, reinforcement_subject_metadata = extract_reinforcement_metadata(
        data_path, example_uuids, reinforcement_photometry=True
    )
    photometry_uuids = set(photometry_session_metadata.keys())
    reinforcement_uuids = set(reinforcement_session_metadata.keys())
    session_metadata = resolve_duplicates(
        photometry_session_metadata, photometry_uuids, reinforcement_session_metadata, reinforcement_uuids
    )
    photometry_subject_ids = set(photometry_subject_metadata.keys())
    reinforcement_subject_ids = set(reinforcement_subject_metadata.keys())
    subject_metadata = resolve_duplicates(
        photometry_subject_metadata, photometry_subject_ids, reinforcement_subject_metadata, reinforcement_subject_ids
    )
    return session_metadata, subject_metadata


def extract_keypoint_metadata():
    keypoint_subjects = ["dls-dlight-9", "dls-dlight-10", "dls-dlight-11", "dls-dlight-12", "dls-dlight-13"]
    keypoint_start_times = [
        "2022-07-14T11:24:31-05:00",
        "2022-07-13T11:49:49-05:00",
        "2022-07-13T12:21:37-05:00",
        "2022-07-13T17:03:55-05:00",
        "2022-07-13T16:28:19-05:00",
    ]
    session_metadata, subject_metadata = {}, {}
    for subject, session_start_time in zip(keypoint_subjects, keypoint_start_times):
        session_metadata[subject] = dict(
            keypoint=True,
            photometry=True,
            session_description="keypoint session",
            session_start_time=session_start_time,
            reference_max=np.NaN,
            signal_max=np.NaN,
            signal_reference_corr=np.NaN,
            snr=np.NaN,
            subject_id=subject,
        )
        subject_metadata[subject] = dict(
            genotype="dls-dlight",
            opsin="n/a",
            photometry_area="dls",
            sex=sex_map[subject],
        )
    return session_metadata, subject_metadata


def resolve_duplicates(photometry_metadata, photometry_ids, reinforcement_metadata, reinforcement_ids):
    resolved_metadata = {}
    _resolve_duplicates(
        resolved_metadata, photometry_ids, photometry_metadata, reinforcement_ids, reinforcement_metadata
    )
    _resolve_duplicates(
        resolved_metadata, reinforcement_ids, reinforcement_metadata, photometry_ids, photometry_metadata
    )
    return resolved_metadata


def _resolve_duplicates(resolved_dict, ids1, dict1, ids2, dict2):
    for id1 in ids1:
        if id1 not in ids2:
            resolved_dict[id1] = dict1[id1]
            continue
        if id1 not in resolved_dict:
            resolved_dict[id1] = {}
        for key1 in dict1[id1].keys():
            if key1 in dict2[id1].keys():
                if dict1[id1][key1] == "":
                    dict1[id1][key1] = dict2[id1][key1]
                if dict2[id1][key1] == "":
                    dict2[id1][key1] = dict1[id1][key1]
                if dict1[id1][key1] != dict2[id1][key1]:
                    print(
                        f"dict1 and dict2 don't match (dict1[{id1}][{key1}]: {dict1[id1][key1]}, dict2[{id1}][{key1}]: {dict2[id1][key1]})"
                    )
                assert (
                    dict1[id1][key1] == dict2[id1][key1]
                ), f"dict1 and dict2 don't match (dict1[{id1}][{key1}]: {dict1[id1][key1]}, dict2[{id1}][{key1}]: {dict2[id1][key1]})"
            resolved_dict[id1][key1] = dict1[id1][key1]


def extract_session_metadata(columns, data_path, metadata, uuid):
    """Extract metadata from a single session specified by uuid.

    Parameters
    ----------
    columns : tuple
        Columns to load from the parquet file.
    data_path : str
        Path to the parquet file.
    metadata : dict
        Dictionary to store the metadata in (edited in-place).
    uuid : str
        UUID of the session to extract metadata from.
    """
    timezone = pytz.timezone("America/New_York")
    session_df = extract_metadata(columns, data_path, metadata, uuid, "uuid")
    metadata[uuid]["session_description"] = get_session_name(session_df)
    date = timezone.localize(metadata[uuid].pop("date"))
    metadata[uuid]["session_start_time"] = date.isoformat()
    metadata[uuid]["subject_id"] = metadata[uuid].pop("mouse_id")
    return session_df


def extract_subject_metadata(columns, data_path, metadata, subject_id):
    """Extract metadata from a single subject specified by subject_id.

    Parameters
    ----------
    columns : tuple
        Columns to load from the parquet file.
    data_path : str
        Path to the parquet file.
    metadata : dict
        Dictionary to store the metadata in (edited in-place).
    subject_id : str
        Subject ID of the subject to extract metadata from.
    """
    extract_metadata(columns, data_path, metadata, subject_id, "mouse_id")


def extract_metadata(columns, data_path, metadata, key, key_name):
    df = pd.read_parquet(
        data_path,
        columns=columns,
        filters=[(key_name, "==", key)],
    )
    metadata[key] = {}
    for col in columns:
        if col in {key_name, "session_name", "SessionName"}:
            continue
        any_notnull = len(df.loc[df[col].notnull(), col]) > 0
        if any_notnull:
            first_notnull = df.loc[df[col].notnull(), col].iloc[0]
        else:
            first_notnull = np.NaN
        if isinstance(first_notnull, np.generic):  # numpy scalars aren't serializable --> extract value with .item()
            first_notnull = first_notnull.item()
        metadata[key][col] = first_notnull
    return df


def get_session_name(session_df):
    """Get the session name from a dataframe potentially containing both "session_name" and "SessionName" columns.

    Parameters
    ----------
    session_df : pandas.DataFrame
        Dataframe containing both "session_name" and "SessionName" columns.

    Returns
    -------
    session_name : str
        Session name.
    """
    session_names = set(session_df.SessionName[session_df.SessionName.notnull()])  # SessionName is always present
    if "session_name" in session_df.columns:
        session_names = session_names.union(set(session_df.session_name[session_df.session_name.notnull()]))
    assert len(session_names) <= 1, "Multiple session names found"
    any_session_names = len(session_names) > 0
    if any_session_names:
        session_name = session_names.pop()
    else:
        session_name = ""
    return session_name


if __name__ == "__main__":
    data_path = Path("/Volumes/T7/CatalystNeuro/NWB/Datta/dopamine-reinforces-spontaneous-behavior")
    metadata_path = data_path / "metadata"
    photometry_session_metadata_path = metadata_path / "photometry-session-metadata.yaml"
    photometry_subject_metadata_path = metadata_path / "photometry-subject-metadata.yaml"
    reinforcement_session_metadata_path = metadata_path / "reinforcement-session-metadata.yaml"
    reinforcement_subject_metadata_path = metadata_path / "reinforcement-subject-metadata.yaml"
    reinforcement_photometry_session_metadata_path = metadata_path / "reinforcement-photometry-session-metadata.yaml"
    reinforcement_photometry_subject_metadata_path = metadata_path / "reinforcement-photometry-subject-metadata.yaml"
    velocity_session_metadata_path = metadata_path / "velocity-modulation-session-metadata.yaml"
    velocity_subject_metadata_path = metadata_path / "velocity-modulation-subject-metadata.yaml"
    keypoint_session_metadata_path = metadata_path / "keypoint-session-metadata.yaml"
    keypoint_subject_metadata_path = metadata_path / "keypoint-subject-metadata.yaml"

    # Example UUIDs
    dls_dlight_1_example = "18dc5ad5-13f0-4297-8b21-75d434770e57"
    photometry_examples = [dls_dlight_1_example]
    reinforcement_example = "dcf0767a-b75d-4c79-a242-84dd5b5cdd00"
    excitation_example = "380d4711-85a6-4672-ad48-76e91607c41f"
    excitation_pulsed_example = "be01945e-c6d0-4bca-bd56-4d4466d9d832"
    duplicated_session_example = "1c5441a6-aee8-44ff-999d-6f0787ad4632"
    reinforcement_examples = [
        reinforcement_example,
        excitation_example,
        excitation_pulsed_example,
        duplicated_session_example,
    ]
    figure1d_example = "2891f649-4fbd-4119-a807-b8ef507edfab"
    pulsed_photometry_example = "b8360fcd-acfd-4414-9e67-ba0dc5c979a8"
    excitation_photometry_example = "95bec433-2242-4276-b8a5-6d069afa3910"
    raw_fp_example = "b814a426-7ec9-440e-baaa-105ba27a5fa6"
    reinforcement_photometry_examples = [
        figure1d_example,
        pulsed_photometry_example,
        excitation_photometry_example,
        raw_fp_example,
    ]
    velocity_modulation_examples = ["c621e134-50ec-4e8b-8175-a8c023d92789"]

    # reinforcement_session_metadata, reinforcement_subject_metadata = extract_reinforcement_metadata(
    #     data_path,
    # )
    # photometry_session_metadata, photometry_subject_metadata = extract_photometry_metadata(
    #     data_path,
    # )
    (
        reinforcement_photometry_session_metadata,
        reinforcement_photometry_subject_metadata,
<<<<<<< HEAD
    ) = extract_reinforcement_photometry_metadata(data_path, example_uuids=reinforcement_photometry_examples)
    velocity_session_metadata, velocity_subject_metadata = extract_velocity_modulation_metadata(
        data_path,
    )
    keypoint_session_metadata, keypoint_subject_metadata = extract_keypoint_metadata()
=======
    ) = extract_reinforcement_photometry_metadata(data_path)
    # velocity_session_metadata, velocity_subject_metadata = extract_velocity_modulation_metadata(
    #     data_path,
    # )
    # keypoint_session_metadata, keypoint_subject_metadata = extract_keypoint_metadata(data_path)
>>>>>>> 14f8a7b3

    path2metadata = {
        # photometry_session_metadata_path: photometry_session_metadata,
        # photometry_subject_metadata_path: photometry_subject_metadata,
        # reinforcement_session_metadata_path: reinforcement_session_metadata,
        # reinforcement_subject_metadata_path: reinforcement_subject_metadata,
        reinforcement_photometry_session_metadata_path: reinforcement_photometry_session_metadata,
        reinforcement_photometry_subject_metadata_path: reinforcement_photometry_subject_metadata,
        # velocity_session_metadata_path: velocity_session_metadata,
        # velocity_subject_metadata_path: velocity_subject_metadata,
        # keypoint_session_metadata_path: keypoint_session_metadata,
        # keypoint_subject_metadata_path: keypoint_subject_metadata,
    }
    for path, resolved_dict in path2metadata.items():
        with open(path, "w") as f:
            yaml.dump(resolved_dict, f)<|MERGE_RESOLUTION|>--- conflicted
+++ resolved
@@ -656,20 +656,11 @@
     (
         reinforcement_photometry_session_metadata,
         reinforcement_photometry_subject_metadata,
-<<<<<<< HEAD
     ) = extract_reinforcement_photometry_metadata(data_path, example_uuids=reinforcement_photometry_examples)
     velocity_session_metadata, velocity_subject_metadata = extract_velocity_modulation_metadata(
         data_path,
     )
     keypoint_session_metadata, keypoint_subject_metadata = extract_keypoint_metadata()
-=======
-    ) = extract_reinforcement_photometry_metadata(data_path)
-    # velocity_session_metadata, velocity_subject_metadata = extract_velocity_modulation_metadata(
-    #     data_path,
-    # )
-    # keypoint_session_metadata, keypoint_subject_metadata = extract_keypoint_metadata(data_path)
->>>>>>> 14f8a7b3
-
     path2metadata = {
         # photometry_session_metadata_path: photometry_session_metadata,
         # photometry_subject_metadata_path: photometry_subject_metadata,
