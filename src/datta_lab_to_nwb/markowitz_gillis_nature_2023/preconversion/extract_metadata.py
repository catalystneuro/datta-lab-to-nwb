--- conflicted
+++ resolved
@@ -89,10 +89,7 @@
     for mouse_id in tqdm(subject_ids, desc="Extracting photometry subject metadata"):
         extract_subject_metadata(subject_columns, photometry_data_path, subject_metadata, mouse_id)
         subject_metadata[mouse_id]["photometry_area"] = subject_metadata[mouse_id].pop("area")
-<<<<<<< HEAD
         subject_metadata[mouse_id]["sex"] = "U"
-=======
->>>>>>> 1c3d0109
 
     return session_metadata, subject_metadata
 
@@ -238,7 +235,6 @@
             resolved_dict[id1] = {}
         for key1 in dict1[id1].keys():
             if key1 in dict2[id1].keys():
-<<<<<<< HEAD
                 try:
                     assert (
                         dict1[id1][key1] == dict2[id1][key1]
@@ -247,11 +243,6 @@
                     assert key1 == "sex"
                     if dict1[id1][key1] == "U":
                         dict1[id1][key1] = dict2[id1][key1]
-=======
-                assert (
-                    dict1[id1][key1] == dict2[id1][key1]
-                ), f"dict1 and dict2 don't match (dict1[{id1}][{key1}]: {dict1[id1][key1]}, dict2[{id1}][{key1}]: {dict2[id1][key1]})"
->>>>>>> 1c3d0109
             resolved_dict[id1][key1] = dict1[id1][key1]
 
 
@@ -304,24 +295,13 @@
     for col in columns:
         if col in {key_name, "session_name", "SessionName"}:
             continue
-<<<<<<< HEAD
-        try:
-            first_notnull = df.loc[df[col].notnull(), col].iloc[0]
-        except IndexError:  # No non-null values found
-=======
         any_notnull = len(df.loc[df[col].notnull(), col]) > 0
         if any_notnull:
             first_notnull = df.loc[df[col].notnull(), col].iloc[0]
         else:
->>>>>>> 1c3d0109
             first_notnull = np.NaN
         if isinstance(first_notnull, np.generic):  # numpy scalars aren't serializable --> extract value with .item()
             first_notnull = first_notnull.item()
-<<<<<<< HEAD
-        except AttributeError:
-            pass
-=======
->>>>>>> 1c3d0109
         metadata[key][col] = first_notnull
     return df
 
@@ -346,11 +326,7 @@
     any_session_names = len(session_names) > 0
     if any_session_names:
         session_name = session_names.pop()
-<<<<<<< HEAD
-    except KeyError:  # No session name found (rare)
-=======
-    else:
->>>>>>> 1c3d0109
+    else:
         session_name = ""
     return session_name
 
@@ -385,9 +361,4 @@
 
     for path, resolved_dict in path2metadata.items():
         with open(path, "w") as f:
-<<<<<<< HEAD
-            yaml.dump(resolved_dict, f)
-=======
-            yaml.dump(resolved_dict, f)
-        _ = load_dict_from_file(path)
->>>>>>> 1c3d0109
+            yaml.dump(resolved_dict, f)