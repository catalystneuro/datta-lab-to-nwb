--- conflicted
+++ resolved
@@ -101,11 +101,7 @@
         folder
         for folder in raw_dir_path.iterdir()
         if folder.is_dir() and folder.name not in skip_experiments and folder.name.startswith("_")
-<<<<<<< HEAD
-    ][11:]
-=======
     ]
->>>>>>> 886a8be0
     for experimental_folder in tqdm(
         iterable=experimental_folders, position=0, desc="Converting experiments...", leave=False
     ):
@@ -161,11 +157,7 @@
 
 
 if __name__ == "__main__":
-<<<<<<< HEAD
-    number_of_jobs = 2
-=======
     number_of_jobs = 1
->>>>>>> 886a8be0
 
     processed_path = Path("E:/Datta/dopamine-reinforces-spontaneous-behavior")
     raw_dir_path = Path("E:/Datta")
